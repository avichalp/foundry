--- conflicted
+++ resolved
@@ -113,11 +113,10 @@
         Subcommands::Tree(cmd) => {
             cmd.run()?;
         }
-<<<<<<< HEAD
+        Subcommands::Geiger(cmd) => {
+            cmd.run()?;
+        }
         Subcommands::Doc(cmd) => {
-=======
-        Subcommands::Geiger(cmd) => {
->>>>>>> 15b98629
             cmd.run()?;
         }
     }
